--- conflicted
+++ resolved
@@ -118,11 +118,7 @@
         Hashtable<String, String> headers = new Hashtable<String, String>();
         headers.put("Metadata", "true");
 
-<<<<<<< HEAD
-        RetryPolicy retryPolicy = new ExponentialBackoffPolicy(3, 1000, 2);
-=======
         RetryPolicy retryPolicy = new ExponentialBackoffPolicyforMSI(3, 1000, 2);
->>>>>>> 03412323
 
         log.debug("AADToken: starting to fetch token using MSI");
         return getTokenCall(authEndpoint, qp.serialize(), headers, "GET", retryPolicy);
