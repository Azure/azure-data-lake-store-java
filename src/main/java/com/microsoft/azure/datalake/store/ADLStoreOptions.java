/*
 * Copyright (c) Microsoft Corporation. All rights reserved.
 * Licensed under the MIT License.
 * See License.txt in the project root for license information.
 */

package com.microsoft.azure.datalake.store;

import com.microsoft.azure.datalake.store.SSLSocketFactoryEx.SSLChannelMode;

/**
 * Options to configure the behavior of {@link ADLStoreClient}
 */
public class ADLStoreOptions {

    private String userAgentSuffix = null;
    private boolean insecureTransport = false;
    private boolean enableRemoteExceptions = false;
    private String pathPrefix = null;
    private int readAheadQueueDepth = -1;  // no preference set by caller, use default in ADLFileInputStream
    private int defaultTimeout = -1;
    private boolean alterCipherSuits = true;
    private SSLChannelMode sslChannelMode = SSLChannelMode.Default;
<<<<<<< HEAD
    private int maxRetries = DEFAULT_MAX_RETRIES;
    private int exponentialRetryInterval = DEFAULT_EXPONENTIAL_RETRY_INTERVAL;
    private int exponentialFactor = DEFAULT_EXPONENTIAL_FACTOR;
    
    static final int DEFAULT_MAX_RETRIES = 4;
    static final int DEFAULT_EXPONENTIAL_RETRY_INTERVAL = 1000;
    static final int DEFAULT_EXPONENTIAL_FACTOR = 4;

=======
    private boolean enableConditionalCreate = false;
>>>>>>> 7c86c0d1
    public ADLStoreOptions() {
    }

    /**
     * sets the user agent suffix to be added to the User-Agent header in all HTTP requests made to the server.
     * This suffix is appended to the end of the User-Agent string constructed by the SDK.
     *
     * @param userAgentSuffix the suffix
     * @return {@code this}
     */
    public ADLStoreOptions setUserAgentSuffix(String userAgentSuffix) {
        this.userAgentSuffix = userAgentSuffix;
        return this;
    }

    /**
     * gets the user agent suffix configured in this object.
     * @return the user agent suffix configured in this object
    */
    String getUserAgentSuffix() {
        return this.userAgentSuffix;
    }

    /**
     * Use http as transport for back-end calls, instead of https. This is to allow unit
     * testing using mock or fake web servers.
     * <P>
     * <B>Warning: Do not</B> use this for talking to real Azure Data Lake service,
     * since https is the only supported protocol on the server.
     * </P>
     * @return {@code this}
     */
    public ADLStoreOptions setInsecureTransport() {
        this.insecureTransport = true;
        return this;
    }

    /**
     * gets the transport security configured in this object.
     * @return the transport security configured in this object
     */
    boolean isUsingInsecureTransport() {
        return this.insecureTransport;
    }

    /**
     * Throw server-returned exception name instead of ADLExcetption.
     * <P>
     * ADLStoreClient methods throw {@link ADLException} on failure. {@link ADLException}
     * contains additional fields that have details on the error that occurred, like the HTTP
     * response code and the server request ID, etc.
     * </P><P>
     * However, in some cases, server returns an exception name in it's HTTP error stream.
     * Calling this method causes the ADLStoreClient methods to throw the exception name
     * returned by the server rather than {@link ADLException}.
     * </P><P>
     * In general, this is not recommended, since the name of the remote exception can also
     * be retrieved from {@link ADLException}. This method exists to enable usage within
     * Hadoop as a file system.
     * </P>
     * @return {@code this}
     */
    public ADLStoreOptions enableThrowingRemoteExceptions() {
        this.enableRemoteExceptions = true;
        return this;
    }

    /**
     * gets the exception behavior configured in this object.
     * @return the exception behavior configured in this object
     */
    boolean isThrowingRemoteExceptionsEnabled() {
        return this.enableRemoteExceptions;
    }

    /**
     * Set a prefix that will be prepended to all file paths from this client. This allows the
     * client to be scoped to a subset of the directory Azure Data Lake Store tree.
     *
     * @param prefix {@code String} containing the prefix to be prepended
     * @return {@code this}
     */
    public ADLStoreOptions setFilePathPrefix(String prefix) {
        this.pathPrefix = prefix;
        return this;
    }

    /**
     * gets the file path prefix configured in this object
     * @return the file path prefix configured in this object
     */
    String getFilePathPrefix() {
        return this.pathPrefix;
    }


    /**
     * Sets the default Queue depth to be used for read-aheads in {@link ADLFileInputStream}.
     *
     * @param queueDepth the desired queue depth, set to 0 to disable read-ahead
     * @return {@code this}
     */
    public ADLStoreOptions setReadAheadQueueDepth(int queueDepth) {
        if (queueDepth < 0) throw new IllegalArgumentException("Queue depth has to be 0 or more");
        this.readAheadQueueDepth = queueDepth;
        return this;
    }


    /**
     * Gets the default Queue depth used for read-aheads in {@link ADLFileInputStream}
     * @return the queue depth
     */
    int getReadAheadQueueDepth() {
        return this.readAheadQueueDepth;
    }


     /**
     * sets the default timeout for calls make by methods in ADLStoreClient objects
     * @param defaultTimeoutInMillis default timeout, in Milliseconds
     * @return {@code this}
     */
    public ADLStoreOptions setDefaultTimeout(int defaultTimeoutInMillis) {
        this.defaultTimeout = defaultTimeoutInMillis;
        return this;
    }

    /**
     * gets the default timeout for calls make by methods in ADLStoreClient objects
     * @return default timeout, in Milliseconds
     */
    int getDefaultTimeout() {
        return this.defaultTimeout;
    }

    /**
     * Java 1.8 version with GCM cipher suite does not use hardware acceleration.
     * If set to true then SDK would try to optimize cipher suite selection.
     * If set to false then SDK would use default cipher suite.
     *
     * @param alterCipherSuits true if the cipher suite alteration is required.
     */
    public void alterCipherSuits(boolean alterCipherSuits) {
        this.alterCipherSuits = alterCipherSuits;
    }

    boolean shouldAlterCipherSuits() {
        return this.alterCipherSuits;
    }

    public void setSSLChannelMode(String sslChannelMode) {
        SSLChannelMode[] sslChannelModes = SSLChannelMode.values();
        for(SSLChannelMode mode : sslChannelModes)
        {
            if (sslChannelMode.equalsIgnoreCase(mode.name()))
            {
                this.sslChannelMode = mode;
                return;
            }
        }

      this.sslChannelMode = SSLChannelMode.Default;
    }

    SSLChannelMode getSSLChannelMode() {
      return this.sslChannelMode;
    }

<<<<<<< HEAD
    int getMaxRetries() {
        return maxRetries;
    }
    
    /**
     * sets the number of retries for exponential retry policy used by methods in ADLStoreClient objects
     * @param maxRetries number of retries for exponential retry policy
     * @return {@code this}
     */
    public void setMaxRetries(int maxRetries) {
        this.maxRetries = maxRetries;
    }

    int getExponentialRetryInterval() {
        return exponentialRetryInterval;
    }

    /**
     * sets the retry interval for exponential retry policy used by methods in ADLStoreClient objects
     * @param exponentialRetryInterval retry interval for exponential retry policy in milliseconds
     * @return {@code this}
     */
    public void setExponentialRetryInterval(int exponentialRetryInterval) {
        this.exponentialRetryInterval = exponentialRetryInterval;
    }

    int getExponentialFactor() {
        return exponentialFactor;
    }

    /**
     * sets the factor of backoff for exponential retry policy used by methods in ADLStoreClient objects
     * @param exponentialFactor retry backoff factor for exponential retry policy
     * @return {@code this}
     */
    public void setExponentialFactor(int exponentialFactor) {
        this.exponentialFactor = exponentialFactor;
=======
    public void setEnableConditionalCreate(boolean enableConditionalCreate) {
        this.enableConditionalCreate = enableConditionalCreate;
    }

    boolean shouldEnableConditionalCreate(){
        return this.enableConditionalCreate;
>>>>>>> 7c86c0d1
    }

}<|MERGE_RESOLUTION|>--- conflicted
+++ resolved
@@ -21,7 +21,7 @@
     private int defaultTimeout = -1;
     private boolean alterCipherSuits = true;
     private SSLChannelMode sslChannelMode = SSLChannelMode.Default;
-<<<<<<< HEAD
+
     private int maxRetries = DEFAULT_MAX_RETRIES;
     private int exponentialRetryInterval = DEFAULT_EXPONENTIAL_RETRY_INTERVAL;
     private int exponentialFactor = DEFAULT_EXPONENTIAL_FACTOR;
@@ -29,10 +29,8 @@
     static final int DEFAULT_MAX_RETRIES = 4;
     static final int DEFAULT_EXPONENTIAL_RETRY_INTERVAL = 1000;
     static final int DEFAULT_EXPONENTIAL_FACTOR = 4;
-
-=======
     private boolean enableConditionalCreate = false;
->>>>>>> 7c86c0d1
+
     public ADLStoreOptions() {
     }
 
@@ -202,7 +200,6 @@
       return this.sslChannelMode;
     }
 
-<<<<<<< HEAD
     int getMaxRetries() {
         return maxRetries;
     }
@@ -240,14 +237,14 @@
      */
     public void setExponentialFactor(int exponentialFactor) {
         this.exponentialFactor = exponentialFactor;
-=======
+    }
+
     public void setEnableConditionalCreate(boolean enableConditionalCreate) {
         this.enableConditionalCreate = enableConditionalCreate;
     }
 
     boolean shouldEnableConditionalCreate(){
         return this.enableConditionalCreate;
->>>>>>> 7c86c0d1
     }
 
 }