/*
 * Copyright (c) Microsoft Corporation. All rights reserved.
 * Licensed under the MIT License.
 * See License.txt in the project root for license information.
 */

package com.microsoft.azure.datalake.store;

import com.microsoft.azure.datalake.store.SSLSocketFactoryEx.SSLChannelMode;

/**
 * Options to configure the behavior of {@link ADLStoreClient}
 */
public class ADLStoreOptions {

    private String userAgentSuffix = null;
    private boolean insecureTransport = false;
    private boolean enableRemoteExceptions = false;
    private String pathPrefix = null;
    private int readAheadQueueDepth = -1;  // no preference set by caller, use default in ADLFileInputStream
    private int defaultTimeout = -1;
    private boolean alterCipherSuits = true;
    private SSLChannelMode sslChannelMode = SSLChannelMode.Default;

    private int maxRetries = DEFAULT_MAX_RETRIES;
    private int exponentialRetryInterval = DEFAULT_EXPONENTIAL_RETRY_INTERVAL;
    private int exponentialFactor = DEFAULT_EXPONENTIAL_FACTOR;
    
    static final int DEFAULT_MAX_RETRIES = 4;
    static final int DEFAULT_EXPONENTIAL_RETRY_INTERVAL = 1000;
    static final int DEFAULT_EXPONENTIAL_FACTOR = 4;
    private boolean enableConditionalCreate = false;

    public ADLStoreOptions() {
    }

    /**
     * sets the user agent suffix to be added to the User-Agent header in all HTTP requests made to the server.
     * This suffix is appended to the end of the User-Agent string constructed by the SDK.
     *
     * @param userAgentSuffix the suffix
     * @return {@code this}
     */
    public ADLStoreOptions setUserAgentSuffix(String userAgentSuffix) {
        this.userAgentSuffix = userAgentSuffix;
        return this;
    }

    /**
     * gets the user agent suffix configured in this object.
     * @return the user agent suffix configured in this object
    */
    String getUserAgentSuffix() {
        return this.userAgentSuffix;
    }

    /**
     * Use http as transport for back-end calls, instead of https. This is to allow unit
     * testing using mock or fake web servers.
     * <P>
     * <B>Warning: Do not</B> use this for talking to real Azure Data Lake service,
     * since https is the only supported protocol on the server.
     * </P>
     * @return {@code this}
     */
    public ADLStoreOptions setInsecureTransport() {
        this.insecureTransport = true;
        return this;
    }

    /**
     * gets the transport security configured in this object.
     * @return the transport security configured in this object
     */
    boolean isUsingInsecureTransport() {
        return this.insecureTransport;
    }

    /**
     * Throw server-returned exception name instead of ADLExcetption.
     * <P>
     * ADLStoreClient methods throw {@link ADLException} on failure. {@link ADLException}
     * contains additional fields that have details on the error that occurred, like the HTTP
     * response code and the server request ID, etc.
     * </P><P>
     * However, in some cases, server returns an exception name in it's HTTP error stream.
     * Calling this method causes the ADLStoreClient methods to throw the exception name
     * returned by the server rather than {@link ADLException}.
     * </P><P>
     * In general, this is not recommended, since the name of the remote exception can also
     * be retrieved from {@link ADLException}. This method exists to enable usage within
     * Hadoop as a file system.
     * </P>
     * @return {@code this}
     */
    public ADLStoreOptions enableThrowingRemoteExceptions() {
        this.enableRemoteExceptions = true;
        return this;
    }

    /**
     * gets the exception behavior configured in this object.
     * @return the exception behavior configured in this object
     */
    boolean isThrowingRemoteExceptionsEnabled() {
        return this.enableRemoteExceptions;
    }

    /**
     * Set a prefix that will be prepended to all file paths from this client. This allows the
     * client to be scoped to a subset of the directory Azure Data Lake Store tree.
     *
     * @param prefix {@code String} containing the prefix to be prepended
     * @return {@code this}
     */
    public ADLStoreOptions setFilePathPrefix(String prefix) {
        this.pathPrefix = prefix;
        return this;
    }

    /**
     * gets the file path prefix configured in this object
     * @return the file path prefix configured in this object
     */
    String getFilePathPrefix() {
        return this.pathPrefix;
    }


    /**
     * Sets the default Queue depth to be used for read-aheads in {@link ADLFileInputStream}.
     *
     * @param queueDepth the desired queue depth, set to 0 to disable read-ahead
     * @return {@code this}
     */
    public ADLStoreOptions setReadAheadQueueDepth(int queueDepth) {
        if (queueDepth < 0) throw new IllegalArgumentException("Queue depth has to be 0 or more");
        this.readAheadQueueDepth = queueDepth;
        return this;
    }


    /**
     * Gets the default Queue depth used for read-aheads in {@link ADLFileInputStream}
     * @return the queue depth
     */
    int getReadAheadQueueDepth() {
        return this.readAheadQueueDepth;
    }


     /**
     * sets the default timeout for calls make by methods in ADLStoreClient objects
     * @param defaultTimeoutInMillis default timeout, in Milliseconds
     * @return {@code this}
     */
    public ADLStoreOptions setDefaultTimeout(int defaultTimeoutInMillis) {
        this.defaultTimeout = defaultTimeoutInMillis;
        return this;
    }

    /**
     * gets the default timeout for calls make by methods in ADLStoreClient objects
     * @return default timeout, in Milliseconds
     */
    int getDefaultTimeout() {
        return this.defaultTimeout;
    }

    /**
     * Java 1.8 version with GCM cipher suite does not use hardware acceleration.
     * If set to true then SDK would try to optimize cipher suite selection.
     * If set to false then SDK would use default cipher suite.
     *
     * @param alterCipherSuits true if the cipher suite alteration is required.
     */
    public ADLStoreOptions alterCipherSuits(boolean alterCipherSuits) {
        this.alterCipherSuits = alterCipherSuits;
        return this;
    }

    boolean shouldAlterCipherSuits() {
        return this.alterCipherSuits;
    }

    /**
     * Set SSL Channel mode
     * @param sslChannelMode  SSL Channel mdoe to set
     * @return
     */
    public ADLStoreOptions setSSLChannelMode(String sslChannelMode) {
        SSLChannelMode[] sslChannelModes = SSLChannelMode.values();
        for(SSLChannelMode mode : sslChannelModes)
        {
            if (sslChannelMode.equalsIgnoreCase(mode.name()))
            {
                this.sslChannelMode = mode;
                return this;
            }
        }

      this.sslChannelMode = SSLChannelMode.Default;
        return this;
    }

    SSLChannelMode getSSLChannelMode() {
      return this.sslChannelMode;
    }

    int getMaxRetries() {
        return maxRetries;
    }
    
    /**
     * sets the number of retries for exponential retry policy used by methods in ADLStoreClient objects
     * @param maxRetries number of retries for exponential retry policy
<<<<<<< HEAD
     * @return {@code this}
     */
    public void setMaxRetries(int maxRetries) {
        this.maxRetries = maxRetries;
=======
     *
     */
    public ADLStoreOptions setMaxRetries(int maxRetries) {
        this.maxRetries = maxRetries;
        return this;
>>>>>>> b27f8258
    }

    int getExponentialRetryInterval() {
        return exponentialRetryInterval;
    }

    /**
     * sets the retry interval for exponential retry policy used by methods in ADLStoreClient objects
     * @param exponentialRetryInterval retry interval for exponential retry policy in milliseconds
<<<<<<< HEAD
     * @return {@code this}
     */
    public void setExponentialRetryInterval(int exponentialRetryInterval) {
        this.exponentialRetryInterval = exponentialRetryInterval;
=======
     *
     */
    public ADLStoreOptions setExponentialRetryInterval(int exponentialRetryInterval) {
        this.exponentialRetryInterval = exponentialRetryInterval;
        return this;
>>>>>>> b27f8258
    }

    int getExponentialFactor() {
        return exponentialFactor;
    }

    /**
     * sets the factor of backoff for exponential retry policy used by methods in ADLStoreClient objects
     * @param exponentialFactor retry backoff factor for exponential retry policy
<<<<<<< HEAD
     * @return {@code this}
     */
    public void setExponentialFactor(int exponentialFactor) {
        this.exponentialFactor = exponentialFactor;
    }

    public void setEnableConditionalCreate(boolean enableConditionalCreate) {
=======
     *
     */
    public ADLStoreOptions setExponentialFactor(int exponentialFactor) {
        this.exponentialFactor = exponentialFactor;
        return this;
    }

    /**
     * Config to enable create only if conditional delete has passed
     * @param enableConditionalCreate boolean value to set
     * @return
     */
    public ADLStoreOptions setEnableConditionalCreate(boolean enableConditionalCreate) {
>>>>>>> b27f8258
        this.enableConditionalCreate = enableConditionalCreate;
        return this;
    }

    boolean shouldEnableConditionalCreate(){
        return this.enableConditionalCreate;
    }

}<|MERGE_RESOLUTION|>--- conflicted
+++ resolved
@@ -214,18 +214,11 @@
     /**
      * sets the number of retries for exponential retry policy used by methods in ADLStoreClient objects
      * @param maxRetries number of retries for exponential retry policy
-<<<<<<< HEAD
-     * @return {@code this}
-     */
-    public void setMaxRetries(int maxRetries) {
-        this.maxRetries = maxRetries;
-=======
      *
      */
     public ADLStoreOptions setMaxRetries(int maxRetries) {
         this.maxRetries = maxRetries;
         return this;
->>>>>>> b27f8258
     }
 
     int getExponentialRetryInterval() {
@@ -235,18 +228,11 @@
     /**
      * sets the retry interval for exponential retry policy used by methods in ADLStoreClient objects
      * @param exponentialRetryInterval retry interval for exponential retry policy in milliseconds
-<<<<<<< HEAD
-     * @return {@code this}
-     */
-    public void setExponentialRetryInterval(int exponentialRetryInterval) {
-        this.exponentialRetryInterval = exponentialRetryInterval;
-=======
      *
      */
     public ADLStoreOptions setExponentialRetryInterval(int exponentialRetryInterval) {
         this.exponentialRetryInterval = exponentialRetryInterval;
         return this;
->>>>>>> b27f8258
     }
 
     int getExponentialFactor() {
@@ -256,15 +242,6 @@
     /**
      * sets the factor of backoff for exponential retry policy used by methods in ADLStoreClient objects
      * @param exponentialFactor retry backoff factor for exponential retry policy
-<<<<<<< HEAD
-     * @return {@code this}
-     */
-    public void setExponentialFactor(int exponentialFactor) {
-        this.exponentialFactor = exponentialFactor;
-    }
-
-    public void setEnableConditionalCreate(boolean enableConditionalCreate) {
-=======
      *
      */
     public ADLStoreOptions setExponentialFactor(int exponentialFactor) {
@@ -278,7 +255,6 @@
      * @return
      */
     public ADLStoreOptions setEnableConditionalCreate(boolean enableConditionalCreate) {
->>>>>>> b27f8258
         this.enableConditionalCreate = enableConditionalCreate;
         return this;
     }
