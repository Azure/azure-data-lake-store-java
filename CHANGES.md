--- conflicted
+++ resolved
@@ -1,11 +1,8 @@
 # Changes to the SDK
-<<<<<<< HEAD
-=======
 ### Version 2.3.9
 1. Fix the setters in adlstoreoptions to return instance of adlstoreoptions
 2. Fetch MSI token directly from AAD if first fetch from MSI cache is the same expiring token.
 3. Fix getcontentsummary to do enumerates using continuation token
->>>>>>> b27f8258
 
 ### Version 2.3.8
 1. Add logging for token acquisition.
