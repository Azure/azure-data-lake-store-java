--- conflicted
+++ resolved
@@ -1,14 +1,11 @@
 # Changes to the SDK
 
-<<<<<<< HEAD
-=======
 ### Version 2.3.3
 1. Source files list will go in json format for concat operation to handle special characters in source filenames
 2. Prevent FileAlreadyExists exception for create with overwrite 
 3. Update com.fasterxml.jackson.core:jackson-core to 2.7.9 to avoid security vulnerability
 4. Disable wildfly logs to the console.
 
->>>>>>> 03412323
 ### Version 2.3.2
 1. Add special handling for 404 errors when requesting tokens from MSI
 2. Fix liststatus response parsing when filestatus object contains array in one field.
